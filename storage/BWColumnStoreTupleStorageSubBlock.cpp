--- conflicted
+++ resolved
@@ -148,14 +148,8 @@
   bitmap_required_bytes = BitVector<false>::BytesNeeded(max_tuples_);
 
   {
-    //TODO Initialize
-<<<<<<< HEAD
     std::cout << "Constructing the bw class" << ", Max tuples: " << max_tuples_ << std::endl;
     //std::size_t header_size = getHeaderSize();
-=======
-    std::cout << "Constructing the bw class" << std::endl;
-    // std::size_t header_size = getHeaderSize();
->>>>>>> 2e6a58d1
     //initialize(new_block,
     //           static_cast<char*>(sub_block_memory) + header_size,
     //           sub_block_memory_size - header_size);
@@ -188,87 +182,6 @@
     
     column_stripes_[attr.getID()] = memory_location;
     memory_location += max_tuples_ * attr.getType().maximumByteLength();
-<<<<<<< HEAD
-  }
-
-  DEBUG_ASSERT(memory_location
-               <= static_cast<const char*>(sub_block_memory_) + sub_block_memory_size_);
-
-  if (new_block) {
-    header_->num_tuples = 0;
-    header_->nulls_in_sort_column = 0;
-  }
-}
-
-bool BWColumnStoreTupleStorageSubBlock::DescriptionIsValid(
-    const CatalogRelationSchema &relation,
-    const TupleStorageSubBlockDescription &description) {
-  // Make sure description is initialized and specifies BWColumnStore.
-  if (!description.IsInitialized()) {
-    return false;
-  }
-  if (description.sub_block_type() != TupleStorageSubBlockDescription::BW_COLUMN_STORE) {
-    return false;
-  }
-
-  // Make sure relation is not variable-length.
-  if (relation.isVariableLength()) {
-    return false;
-  }
-
-  // If a sort attribute is specified, check that it exists and can be ordered
-  // by LessComparison.
-  if (description.HasExtension(
-          BWColumnStoreTupleStorageSubBlockDescription::sort_attribute_id)) {
-    const attribute_id sort_attribute_id = description.GetExtension(
-        BWColumnStoreTupleStorageSubBlockDescription::sort_attribute_id);
-    if (!relation.hasAttributeWithId(sort_attribute_id)) {
-      return false;
-    }
-    const Type &sort_attribute_type =
-        relation.getAttributeById(sort_attribute_id)->getType();
-    if (!ComparisonFactory::GetComparison(ComparisonID::kLess).canCompareTypes(
-            sort_attribute_type, sort_attribute_type)) {
-      return false;
-    }
-  }
-
-  return true;
-}
-
-std::size_t BWColumnStoreTupleStorageSubBlock::EstimateBytesPerTuple(
-    const CatalogRelationSchema &relation,
-    const TupleStorageSubBlockDescription &description) {
-  DEBUG_ASSERT(DescriptionIsValid(relation, description));
-
-  // NOTE(chasseur): We round-up the number of bytes needed in the NULL bitmaps
-  // to avoid estimating 0 bytes needed for a relation with less than 8
-  // attributes which are all NullType.
-  return relation.getFixedByteLength()
-         + ((relation.numNullableAttributes() + 7) >> 3);
-}
-
-TupleStorageSubBlock::InsertResult BWColumnStoreTupleStorageSubBlock::insertTuple(
-    const Tuple &tuple) {
-#ifdef QUICKSTEP_DEBUG
-  paranoidInsertTypeCheck(tuple);
-#endif
-  std::cout << "Get in insertTuple!" << std::endl;
-  if (!hasSpaceToInsert(1)) {
-    return InsertResult(-1, false);
-  }
-
-  tuple_id insert_position = header_->num_tuples;
-  // If this column store is unsorted, or the value of the sort column is NULL,
-  // skip the search and put the new tuple at the end of everything else.
-  if (sort_specified_ && !tuple.getAttributeValue(sort_column_id_).isNull()) {
-    // Binary search for the appropriate insert location.
-    ColumnStripeIterator begin_it(column_stripes_[sort_column_id_],
-                                  relation_.getAttributeById(sort_column_id_)->getType().maximumByteLength(),
-                                  0);
-    ColumnStripeIterator end_it(column_stripes_[sort_column_id_],
-                                relation_.getAttributeById(sort_column_id_)->getType().maximumByteLength(),
-=======
   
   //col and row for column_stripes
   num_codes_per_word_.resize(relation_.getMaxAttributeId());
@@ -385,7 +298,6 @@
 					  0);
 	    ColumnStripeIterator end_it(column_stripes_[sort_column_id_],
 					relation_.getAttributeById(sort_column_id_)->getType().maximumByteLength(),
->>>>>>> 2e6a58d1
                                 header_->num_tuples - header_->nulls_in_sort_column);
     insert_position = GetBoundForUntypedValue<ColumnStripeIterator, UpperBoundFunctor>(
         *sort_column_type_,
