/**
 * Licensed to the Apache Software Foundation (ASF) under one
 * or more contributor license agreements.  See the NOTICE file
 * distributed with this work for additional information
 * regarding copyright ownership.  The ASF licenses this file
 * to you under the Apache License, Version 2.0 (the
 * "License"); you may not use this file except in compliance
 * with the License.  You may obtain a copy of the License at
 *
 *   http://www.apache.org/licenses/LICENSE-2.0
 *
 * Unless required by applicable law or agreed to in writing,
 * software distributed under the License is distributed on an
 * "AS IS" BASIS, WITHOUT WARRANTIES OR CONDITIONS OF ANY
 * KIND, either express or implied.  See the License for the
 * specific language governing permissions and limitations
 * under the License.
 **/

#include "storage/BWColumnStoreTupleStorageSubBlock.hpp"

#include <cstddef>
#include <cstring>
#include <unordered_map>
#include <utility>
#include <vector>

#include "catalog/CatalogAttribute.hpp"
#include "catalog/CatalogRelationSchema.hpp"
#include "catalog/CatalogTypedefs.hpp"
#include "expressions/predicate/ComparisonPredicate.hpp"
#include "expressions/predicate/Predicate.hpp"
#include "expressions/predicate/PredicateCost.hpp"
#include "expressions/scalar/Scalar.hpp"
#include "storage/BWColumnStoreValueAccessor.hpp"
#include "storage/ColumnStoreUtil.hpp"
#include "storage/StorageBlockInfo.hpp"
#include "storage/StorageBlockLayout.pb.h"
#include "storage/StorageErrors.hpp"
#include "storage/SubBlockTypeRegistry.hpp"
#include "storage/TupleIdSequence.hpp"
#include "storage/ValueAccessor.hpp"
#include "storage/ValueAccessorUtil.hpp"
#include "types/Type.hpp"
#include "types/TypedValue.hpp"
#include "types/containers/Tuple.hpp"
#include "types/operations/comparisons/Comparison.hpp"
#include "types/operations/comparisons/ComparisonFactory.hpp"
#include "types/operations/comparisons/ComparisonID.hpp"
#include "types/operations/comparisons/ComparisonUtil.hpp"
#include "utility/BitVector.hpp"
#include "utility/Macros.hpp"
#include "utility/PtrMap.hpp"
#include "utility/PtrVector.hpp"
#include "utility/ScopedBuffer.hpp"

#include "glog/logging.h"

#include <cstddef>
#include <cstdint>
#include <utility>

#include "catalog/CatalogTypedefs.hpp"
#include "compression/CompressionDictionary.hpp"
#include "compression/CompressionDictionaryBuilder.hpp"
#include "expressions/predicate/ComparisonPredicate.hpp"
#include "expressions/predicate/PredicateCost.hpp"
#include "storage/bitweaving/BitWeavingIndexSubBlock.hpp"
#include "storage/CompressedTupleStorageSubBlock.hpp"
#include "storage/StorageBlockInfo.hpp"
#include "storage/StorageBlockLayout.pb.h"
#include "storage/StorageConstants.hpp"
#include "storage/SubBlockTypeRegistry.hpp"
#include "storage/TupleStorageSubBlock.hpp"
#include "types/TypedValue.hpp"
#include "types/operations/comparisons/ComparisonID.hpp"
#include "utility/Macros.hpp"

#include "glog/logging.h"

using std::memcpy;
using std::memmove;
using std::size_t;
using std::vector;

using quickstep::column_store_util::ColumnStripeIterator;
using quickstep::column_store_util::SortColumnPredicateEvaluator;

namespace quickstep {

QUICKSTEP_REGISTER_TUPLE_STORE(BWColumnStoreTupleStorageSubBlock, BW_COLUMN_STORE);

// Hide this helper in an anonymous namespace:
namespace {

class SortColumnValueReference {
 public:
  SortColumnValueReference(const void *value, const tuple_id tuple)
      : value_(value), tuple_(tuple) {
  }

  explicit SortColumnValueReference(const void *value)
      : value_(value), tuple_(-1) {
  }

  inline const void* getDataPtr() const {
    return value_;
  }

  inline tuple_id getTupleID() const {
    return tuple_;
  }

 private:
  const void *value_;
  tuple_id tuple_;
};

}  // anonymous namespace


TupleIdSequence* BWColumnStoreTupleStorageSubBlock::getMatchesForComparison(
    const std::uint32_t literal_code,
    const ComparisonID comp,
    const TupleIdSequence *filter, const attribute_id key_id) const {
  switch (code_length_) {
    case 0:
      LOG(FATAL) << "BitWeavingHIndexSubBlock does not support 0-bit codes.";
    case 1:
      return getMatchesForComparisonHelper<1>(literal_code, comp, filter, key_id);
    case 2:
      return getMatchesForComparisonHelper<2>(literal_code, comp, filter, key_id);
    case 3:
      return getMatchesForComparisonHelper<3>(literal_code, comp, filter, key_id);
    case 4:
      return getMatchesForComparisonHelper<4>(literal_code, comp, filter, key_id);
    case 5:
      return getMatchesForComparisonHelper<5>(literal_code, comp, filter, key_id);
    case 6:
      return getMatchesForComparisonHelper<6>(literal_code, comp, filter, key_id);
    case 7:
      return getMatchesForComparisonHelper<7>(literal_code, comp, filter, key_id);
    case 8:
      return getMatchesForComparisonHelper<8>(literal_code, comp, filter, key_id);
    case 9:
      return getMatchesForComparisonHelper<9>(literal_code, comp, filter, key_id);
    case 10:
      return getMatchesForComparisonHelper<10>(literal_code, comp, filter, key_id);
    case 11:
      return getMatchesForComparisonHelper<11>(literal_code, comp, filter, key_id);
    case 12:
      return getMatchesForComparisonHelper<12>(literal_code, comp, filter, key_id);
    case 13:
      return getMatchesForComparisonHelper<13>(literal_code, comp, filter, key_id);
    case 14:
      return getMatchesForComparisonHelper<14>(literal_code, comp, filter, key_id);
    case 15:
      return getMatchesForComparisonHelper<15>(literal_code, comp, filter, key_id);
    case 16:
      return getMatchesForComparisonHelper<16>(literal_code, comp, filter, key_id);
    case 17:
      return getMatchesForComparisonHelper<17>(literal_code, comp, filter, key_id);
    case 18:
      return getMatchesForComparisonHelper<18>(literal_code, comp, filter, key_id);
    case 19:
      return getMatchesForComparisonHelper<19>(literal_code, comp, filter, key_id);
    case 20:
      return getMatchesForComparisonHelper<20>(literal_code, comp, filter, key_id);
    case 21:
      return getMatchesForComparisonHelper<21>(literal_code, comp, filter, key_id);
    case 22:
      return getMatchesForComparisonHelper<22>(literal_code, comp, filter, key_id);
    case 23:
      return getMatchesForComparisonHelper<23>(literal_code, comp, filter, key_id);
    case 24:
      return getMatchesForComparisonHelper<24>(literal_code, comp, filter, key_id);
    case 25:
      return getMatchesForComparisonHelper<25>(literal_code, comp, filter, key_id);
    case 26:
      return getMatchesForComparisonHelper<26>(literal_code, comp, filter, key_id);
    case 27:
      return getMatchesForComparisonHelper<27>(literal_code, comp, filter, key_id);
    case 28:
      return getMatchesForComparisonHelper<28>(literal_code, comp, filter, key_id);
    case 29:
      return getMatchesForComparisonHelper<29>(literal_code, comp, filter, key_id);
    case 30:
      return getMatchesForComparisonHelper<30>(literal_code, comp, filter, key_id);
    case 31:
      return getMatchesForComparisonHelper<31>(literal_code, comp, filter, key_id);
    default:
      LOG(FATAL) << "BitWeavingHIndexSubBlock does not support codes "
                 << "that are longer than 31-bit.";
  }
}

template <std::size_t CODE_LENGTH>
TupleIdSequence* BWColumnStoreTupleStorageSubBlock::getMatchesForComparisonHelper(
    const std::uint32_t literal_code,
    const ComparisonID comp,
    const TupleIdSequence *filter, const attribute_id key_id) const {
  switch (comp) {
    case ComparisonID::kEqual:
      return getMatchesForComparisonInstantiation<CODE_LENGTH, ComparisonID::kEqual>(
          literal_code, filter, key_id);
    case ComparisonID::kNotEqual:
      return getMatchesForComparisonInstantiation<CODE_LENGTH, ComparisonID::kNotEqual>(
          literal_code, filter, key_id);
    case ComparisonID::kLess:
      return getMatchesForComparisonInstantiation<CODE_LENGTH, ComparisonID::kLess>(
          literal_code, filter, key_id);
    case ComparisonID::kLessOrEqual:
      return getMatchesForComparisonInstantiation<CODE_LENGTH, ComparisonID::kLessOrEqual>(
          literal_code, filter, key_id);
    case ComparisonID::kGreater:
      return getMatchesForComparisonInstantiation<CODE_LENGTH, ComparisonID::kGreater>(
          literal_code, filter, key_id);
    case ComparisonID::kGreaterOrEqual:
      return getMatchesForComparisonInstantiation<CODE_LENGTH, ComparisonID::kGreaterOrEqual>(
          literal_code, filter, key_id);
    default:
      LOG(FATAL) << "Unknown comparator in BitWeavingHIndexSubBlock";
  }
}

template <std::size_t CODE_LENGTH, ComparisonID COMP>
TupleIdSequence* BWColumnStoreTupleStorageSubBlock::getMatchesForComparisonInstantiation(
    const std::uint32_t literal_code,
    const TupleIdSequence *filter, const attribute_id key_id) const {
  DEBUG_ASSERT(literal_code < (1ULL << CODE_LENGTH));

  constexpr std::size_t kNumBitsPerWord = sizeof(WordUnit) << 3;
  // We will break down the loop over all bit positions into several
  // fixed-length small loops called groups, making it easy to
  // unroll these loops.
  // Based on experimental results, it is effitient to set the group
  // size to be 7.
  constexpr std::size_t kNumWordsPerGroup = 7;
  constexpr std::size_t kNumFilledGroups = (CODE_LENGTH + 1) / kNumWordsPerGroup;
  constexpr std::size_t kNumWordsInUnfilledGroup = (CODE_LENGTH + 1)
      - kNumWordsPerGroup * kNumFilledGroups;

  // Generate masks
  // k = number of bits per code
  // base_mask: 0^k 1 0^k 1 ... 0^k 1
  // predicate_mask: 0 code 0 code ... 0 code
  // complement_mask: 0 1^k 0 1^k 0 ... 0 1^k
  // result_mask: 1 0^k 1 0^k 1 ... 1 0^k
  WordUnit base_mask = 0;
/*  for (std::size_t i = 0; i < num_codes_per_word_; ++i) {
    base_mask = (base_mask << num_bits_per_code_) | static_cast<WordUnit>(1);
  }
  WordUnit complement_mask = base_mask * static_cast<WordUnit>((1ULL << CODE_LENGTH) - 1);
  WordUnit result_mask = base_mask << CODE_LENGTH;

  WordUnit less_than_mask = base_mask * literal_code;
  WordUnit greater_than_mask = (base_mask * literal_code) ^ complement_mask;
  WordUnit equal_mask = base_mask
      * (~literal_code & (static_cast<WordUnit>(-1) >> (kNumBitsPerWord - CODE_LENGTH)));
  WordUnit inequal_mask = base_mask * literal_code;

  std::size_t num_tuples = getMaxTupleID() + 1;
  //std::size_t num_tuples = tuple_store_.getMaxTupleID() + 1;
  TupleIdSequence *sequence = new TupleIdSequence(num_tuples);

  WordUnit word_bitvector, output_bitvector = 0;
  std::int64_t output_offset = 0;
  std::size_t output_word_id = 0;
  for (std::size_t segment_offset = 0;
       segment_offset < num_words_;
       segment_offset += num_words_per_segment_) {
    WordUnit segment_bitvector = 0;
    std::size_t word_id = 0;

    // A loop over all words inside a segment.
    // We break down the loop over all bit positions into several
    // fixed-length small loops.
    for (std::size_t bit_group_id = 0; bit_group_id < kNumFilledGroups; ++bit_group_id) {
      // For more details about these bitwise operators, see the BitWeaving paper:
      // http://quickstep.cs.wisc.edu/pubs/bitweaving-sigmod.pdf
      for (std::size_t bit = 0; bit < kNumWordsPerGroup; ++bit) {
        switch (COMP) {
          case ComparisonID::kEqual:
            word_bitvector = ((words_[segment_offset + word_id] ^ equal_mask)
                + base_mask) & result_mask;
            break;
          case ComparisonID::kNotEqual:
            word_bitvector = ((words_[segment_offset + word_id] ^ inequal_mask)
                + complement_mask) & result_mask;
            break;
          case ComparisonID::kGreater:
            word_bitvector = (words_[segment_offset + word_id] + greater_than_mask)
                & result_mask;
            break;
          case ComparisonID::kLess:
            word_bitvector = (less_than_mask + (words_[segment_offset + word_id]
                ^ complement_mask)) & result_mask;
            break;
          case ComparisonID::kGreaterOrEqual:
            word_bitvector = ~(less_than_mask + (words_[segment_offset + word_id]
                ^ complement_mask)) & result_mask;
            break;
          case ComparisonID::kLessOrEqual:
            word_bitvector = ~(words_[segment_offset + word_id] + greater_than_mask)
                & result_mask;
            break;
          default:
            LOG(FATAL) << "Unknown comparator in BitWeavingHIndexSubBlock";
        }
        segment_bitvector |= word_bitvector >> word_id++;
      }
    }

    // A loop on the rest of bit positions
    // For more details about these bitwise operators, see the BitWeaving paper:
    // http://quickstep.cs.wisc.edu/pubs/bitweaving-sigmod.pdf
    for (std::size_t bit = 0; bit < kNumWordsInUnfilledGroup; ++bit) {
      switch (COMP) {
        case ComparisonID::kEqual:
          word_bitvector = ((words_[segment_offset + word_id] ^ equal_mask)
              + base_mask) & result_mask;
          break;
        case ComparisonID::kNotEqual:
          word_bitvector = ((words_[segment_offset + word_id] ^ inequal_mask)
              + complement_mask) & result_mask;
          break;
        case ComparisonID::kGreater:
          word_bitvector = (words_[segment_offset + word_id] + greater_than_mask)
              & result_mask;
          break;
        case ComparisonID::kLess:
          word_bitvector = (less_than_mask + (words_[segment_offset + word_id]
              ^ complement_mask)) & result_mask;
          break;
        case ComparisonID::kGreaterOrEqual:
          word_bitvector = ~(less_than_mask + (words_[segment_offset + word_id]
              ^ complement_mask)) & result_mask;
          break;
        case ComparisonID::kLessOrEqual:
          word_bitvector = ~(words_[segment_offset + word_id] + greater_than_mask)
                  & result_mask;
          break;
        default:
          LOG(FATAL) << "Unknown comparator in BitWeavingHIndexSubBlock";
      }
      segment_bitvector |= word_bitvector >> word_id++;
    }

    output_bitvector |= (segment_bitvector << num_padding_bits_) >> output_offset;
    output_offset += num_codes_per_segment_;

    if (static_cast<std::uint64_t>(output_offset) >= (sizeof(WordUnit) << 3)) {
      WordUnit filter_mask = filter ? filter->getWord(output_word_id) : static_cast<WordUnit>(-1);
      sequence->setWord(output_word_id, output_bitvector & filter_mask);

      output_offset -= kNumBitsPerWord;
      std::size_t output_shift = kNumBitsPerWord - output_offset;
      output_bitvector = segment_bitvector << output_shift;
      // Clear up outputBitvector if outputOffset = kNumBitsPerWord
      output_bitvector &= static_cast<WordUnit>(0) - (output_shift != kNumBitsPerWord);
      ++output_word_id;
    }
  }

  output_offset -= num_words_ * num_codes_per_word_ - num_tuples;
  if (output_offset > 0) {
    WordUnit filter_mask = filter ? filter->getWord(output_word_id) : static_cast<WordUnit>(-1);
    sequence->setWord(output_word_id, output_bitvector & filter_mask);
  }

  return sequence;
*/
}


// =============================================
BWColumnStoreTupleStorageSubBlock::BWColumnStoreTupleStorageSubBlock(
    const CatalogRelationSchema &relation,
    const TupleStorageSubBlockDescription &description,
    const bool new_block,
    void *sub_block_memory,
    const std::size_t sub_block_memory_size)
    : BWTupleStorageSubBlock(relation,
    //: TupleStorageSubBlock(relation,
                           description,
                           new_block,
                           sub_block_memory,
                           sub_block_memory_size),
      sort_specified_(description_.HasExtension(
          BWColumnStoreTupleStorageSubBlockDescription::sort_attribute_id)),
      sorted_(true),
      header_(static_cast<BWColumnStoreHeader*>(sub_block_memory)) {
  if (!DescriptionIsValid(relation_, description_)) {
    FATAL_ERROR("Attempted to construct a BWColumnStoreTupleStorageSubBlock from an invalid description.");
  }

  if (sort_specified_) {
    sort_column_id_ = description_.GetExtension(
        BWColumnStoreTupleStorageSubBlockDescription::sort_attribute_id);
    sort_column_type_ = &(relation_.getAttributeById(sort_column_id_)->getType());
  }

  if (sub_block_memory_size < sizeof(BWColumnStoreHeader)) {
    throw BlockMemoryTooSmall("BWColumnStoreTupleStorageSubBlock", sub_block_memory_size_);
  }
  //col and row for column_stripes
  num_codes_per_word_.resize(relation_.getMaxAttributeId() + 1);
  num_padding_bits_.resize(relation_.getMaxAttributeId() + 1); 
  num_codes_per_segment_.resize(relation_.getMaxAttributeId() + 1);
  num_words_per_segment_.resize(relation_.getMaxAttributeId() + 1);
  num_words_per_code_.resize(relation_.getMaxAttributeId() + 1);
  int size = 0;
  std::cout << "wordunit is " << (sizeof(WordUnit)<<3) << std::endl; 
  for (const CatalogAttribute &attr : relation_) { 
        num_codes_per_word_[attr.getID()] = (sizeof(WordUnit)<<3)/((attr.getType().maximumByteLength()<<3)+1);
     	std::cout << "current attr is " << attr.getID() << std::endl;
        std::cout << "attr length is " << attr.getType().maximumByteLength()<<3 + 1 << std::endl; 
	if(num_codes_per_word_[attr.getID()] == 0)
	{
		num_words_per_code_[attr.getID()] = ((attr.getType().maximumByteLength()<<3)+1)/(sizeof(WordUnit)<<3) + 1;
     		num_codes_per_segment_[attr.getID()] =  (attr.getType().maximumByteLength()<<3); //some sort of hard coding for now
     		num_padding_bits_[attr.getID()] = (sizeof(WordUnit)<<3) * num_words_per_code_[attr.getID()] - (attr.getType().maximumByteLength()<<3);   
		size += num_words_per_code_[attr.getID()];	
	}
	else
	{
                num_words_per_code_[attr.getID()] = 1;
                num_codes_per_segment_[attr.getID()] = num_codes_per_word_[attr.getID()] *(attr.getType().maximumByteLength()<<3); 
                num_padding_bits_[attr.getID()] = (sizeof(WordUnit)<<3) - num_codes_per_word_[attr.getID()] * (attr.getType().maximumByteLength()<<3);   
		size += 1;
	}
  std::cout << "#word/code for attr " << attr.getID() << " is " << num_words_per_code_[attr.getID()] << std::endl;
  std::cout << "#codes/word for attr " << attr.getID() << " is " << num_codes_per_word_[attr.getID()] << std::endl;
  std::cout << "#codes/segment for attr " << attr.getID() << " is " << num_codes_per_segment_[attr.getID()] << std::endl;
  std::cout << "#of padding bits" << num_padding_bits_[attr.getID()] << std::endl;	 
  num_words_per_segment_[attr.getID()] = ((attr.getType().maximumByteLength() << 3) * num_words_per_code_[attr.getID()]); 
  std::cout << "#word/segment for attr " << attr.getID() << " is " << num_words_per_segment_[attr.getID()] << std::endl;
	 // row_array_[attr.getID()] = max_tuples_ / col_array_[attr.getID()];
  }
	  std::cout << "this loop 2" << num_codes_per_word_.size() << std::endl;
  std::cout << "total size of a single tuple is " << size << std::endl;


  // Determine the amount of tuples this sub-block can hold. Compute on the
  // order of bits to account for null bitmap storage.
  max_tuples_ = ((sub_block_memory_size_ - sizeof(BWColumnStoreHeader)) << 3)
                / ((size << 3) + relation_.numNullableAttributes());
  if (max_tuples_ == 0) {
    throw BlockMemoryTooSmall("BWColumnStoreTupleStorageSubBlock", sub_block_memory_size_);
  }

  // BitVector's storage requirements "round up" to sizeof(size_t), so now redo
  // the calculation accurately.
  std::size_t bitmap_required_bytes = BitVector<false>::BytesNeeded(max_tuples_);
  max_tuples_ = (sub_block_memory_size_
                     - sizeof(BWColumnStoreHeader)
                     - (relation_.numNullableAttributes() * bitmap_required_bytes))
                / relation_.getFixedByteLength();
  if (max_tuples_ == 0) {
    throw BlockMemoryTooSmall("BWColumnStoreTupleStorageSubBlock", sub_block_memory_size_);
  }
  bitmap_required_bytes = BitVector<false>::BytesNeeded(max_tuples_);

  {
    std::cout << "Constructing the bw class" << ", Max tuples: " << max_tuples_ << std::endl;
    //std::size_t header_size = getHeaderSize();
    //initialize(new_block,
    //           static_cast<char*>(sub_block_memory) + header_size,
    //           sub_block_memory_size - header_size);
    // BWColumnStoreHeader?????? TODO
  }

  // Allocate memory for this sub-block's structures, starting with the header.
  char *memory_location = static_cast<char*>(sub_block_memory_) + sizeof(BWColumnStoreHeader);

  // Per-column NULL bitmaps.
  for (attribute_id attr_id = 0;
       attr_id <= relation_.getMaxAttributeId();
       ++attr_id) {
    if (relation_.hasAttributeWithId(attr_id)
        && relation_.getAttributeById(attr_id)->getType().isNullable()) {
      column_null_bitmaps_.push_back(
          new BitVector<false>(memory_location, max_tuples_));
      if (new_block) {
        column_null_bitmaps_.back().clear();
      }
      memory_location += bitmap_required_bytes;
    } else {
      column_null_bitmaps_.push_back(nullptr);
    }
  }

  // Column stripes.
  column_stripes_.resize(relation_.getMaxAttributeId() +  1, nullptr);
  for (const CatalogAttribute &attr : relation_) {
    
    column_stripes_[attr.getID()] = memory_location;
    memory_location += max_tuples_ * attr.getType().maximumByteLength();
	  std::cout << "this loop1" <<std::endl;
  }/*
  //col and row for column_stripes
  num_codes_per_word_.resize(relation_.getMaxAttributeId() + 1);
  num_padding_bits_.resize(relation_.getMaxAttributeId() + 1); 
  num_codes_per_segment_.resize(relation_.getMaxAttributeId() + 1);
  num_words_per_segment_.resize(relation_.getMaxAttributeId() + 1);
  num_words_per_code_.resize(relation_.getMaxAttributeId() + 1);

  std::cout << "wordunit is " << (sizeof(WordUnit)<<3) << std::endl; 
  for (const CatalogAttribute &attr : relation_) { 
        num_codes_per_word_[attr.getID()] = (sizeof(WordUnit)<<3)/((attr.getType().maximumByteLength()<<3)+1);
     	std::cout << "current attr is " << attr.getID() << std::endl;
        std::cout << "attr length is " << attr.getType().maximumByteLength()<<3 + 1 << std::endl; 
	if(num_codes_per_word_[attr.getID()] == 0)
	{
		num_words_per_code_[attr.getID()] = ((attr.getType().maximumByteLength()<<3)+1)/(sizeof(WordUnit)<<3) + 1;
     		num_codes_per_segment_[attr.getID()] =  (attr.getType().maximumByteLength()<<3); //some sort of hard coding for now
     		num_padding_bits_[attr.getID()] = (sizeof(WordUnit)<<3) * num_words_per_code_[attr.getID()] - (attr.getType().maximumByteLength()<<3);   
		
	}
	else
	{
                num_words_per_code_[attr.getID()] = 1;
                num_codes_per_segment_[attr.getID()] = num_codes_per_word_[attr.getID()] *(attr.getType().maximumByteLength()<<3); 
                num_padding_bits_[attr.getID()] = (sizeof(WordUnit)<<3) - num_codes_per_word_[attr.getID()] * (attr.getType().maximumByteLength()<<3);   
	}
  std::cout << "#word/code for attr " << attr.getID() << " is " << num_words_per_code_[attr.getID()] << std::endl;
  std::cout << "#codes/word for attr " << attr.getID() << " is " << num_codes_per_word_[attr.getID()] << std::endl;
  std::cout << "#codes/segment for attr " << attr.getID() << " is " << num_codes_per_segment_[attr.getID()] << std::endl;
  std::cout << "#of padding bits" << num_padding_bits_[attr.getID()] << std::endl;	 
  num_words_per_segment_[attr.getID()] = ((attr.getType().maximumByteLength() << 3) * num_words_per_code_[attr.getID()]); 
  std::cout << "#word/segment for attr " << attr.getID() << " is " << num_words_per_segment_[attr.getID()] << std::endl;
	 // row_array_[attr.getID()] = max_tuples_ / col_array_[attr.getID()];
  }
	  std::cout << "this loop 2" << num_codes_per_word_.size() << std::endl;

*/

	
	  std::cout << "here 1" <<std::endl;

	  DEBUG_ASSERT(memory_location
		       <= static_cast<const char*>(sub_block_memory_) + sub_block_memory_size_);
	  std::cout << "here 2" <<std::endl;

	  if (new_block) {
	    header_->num_tuples = 0;
	    header_->nulls_in_sort_column = 0;
	  std::cout << "here 3" <<std::endl;
	  }
	  std::cout << "here 4" <<std::endl;
	}

	bool BWColumnStoreTupleStorageSubBlock::DescriptionIsValid(
	    const CatalogRelationSchema &relation,
	    const TupleStorageSubBlockDescription &description) {
	  // Make sure description is initialized and specifies BWColumnStore.
	  std::cout << "Get in checking Description!!!!!!" <<std::endl;
	  if (!description.IsInitialized()) {
	    return false;
	  }
	  if (description.sub_block_type() != TupleStorageSubBlockDescription::BW_COLUMN_STORE) {
	    return false;
	  }

	  // Make sure relation is not variable-length.
	  if (relation.isVariableLength()) {
	    return false;
	  }

	  // If a sort attribute is specified, check that it exists and can be ordered
	  // by LessComparison.
	  if (description.HasExtension(
		  BWColumnStoreTupleStorageSubBlockDescription::sort_attribute_id)) {
	    const attribute_id sort_attribute_id = description.GetExtension(
		BWColumnStoreTupleStorageSubBlockDescription::sort_attribute_id);
	    if (!relation.hasAttributeWithId(sort_attribute_id)) {
	      return false;
	    }
	    const Type &sort_attribute_type =
		relation.getAttributeById(sort_attribute_id)->getType();
	    if (!ComparisonFactory::GetComparison(ComparisonID::kLess).canCompareTypes(
		    sort_attribute_type, sort_attribute_type)) {
	      return false;
	    }
	  }

	  return true;
	}

	std::size_t BWColumnStoreTupleStorageSubBlock::EstimateBytesPerTuple(
	    const CatalogRelationSchema &relation,
	    const TupleStorageSubBlockDescription &description) {
	  DEBUG_ASSERT(DescriptionIsValid(relation, description));

	  // NOTE(chasseur): We round-up the number of bytes needed in the NULL bitmaps
	  // to avoid estimating 0 bytes needed for a relation with less than 8
	  // attributes which are all NullType.
	  return relation.getFixedByteLength()
		 + ((relation.numNullableAttributes() + 7) >> 3);
	}

	TupleStorageSubBlock::InsertResult BWColumnStoreTupleStorageSubBlock::insertTuple(
	    const Tuple &tuple) {
	#ifdef QUICKSTEP_DEBUG
	  paranoidInsertTypeCheck(tuple);
	#endif
	  if (!hasSpaceToInsert(1)) {
	    return InsertResult(-1, false);
	  }

	  tuple_id insert_position = header_->num_tuples;
	  // If this column store is unsorted, or the value of the sort column is NULL,
	  // skip the search and put the new tuple at the end of everything else.
	  if (sort_specified_ && !tuple.getAttributeValue(sort_column_id_).isNull()) {
	    // Binary search for the appropriate insert location.
	    ColumnStripeIterator begin_it(column_stripes_[sort_column_id_],
					  relation_.getAttributeById(sort_column_id_)->getType().maximumByteLength(),
					  0);
	    ColumnStripeIterator end_it(column_stripes_[sort_column_id_],
					relation_.getAttributeById(sort_column_id_)->getType().maximumByteLength(),
                                header_->num_tuples - header_->nulls_in_sort_column);
    insert_position = GetBoundForUntypedValue<ColumnStripeIterator, UpperBoundFunctor>(
        *sort_column_type_,
        begin_it,
        end_it,
        tuple.getAttributeValue(sort_column_id_).getDataPtr()).getTuplePosition();
  }

  InsertResult retval(insert_position, insert_position != header_->num_tuples);
  insertTupleAtPosition(tuple, insert_position);

  return retval;
}

bool BWColumnStoreTupleStorageSubBlock::insertTupleInBatch(const Tuple &tuple) {
#ifdef QUICKSTEP_DEBUG
  paranoidInsertTypeCheck(tuple);
#endif
  if (!hasSpaceToInsert(1)) {
    return false;
  }

  insertTupleAtPosition(tuple, header_->num_tuples);
  sorted_ = false;
  return true;
}

tuple_id BWColumnStoreTupleStorageSubBlock::bulkInsertTuples(ValueAccessor *accessor) {
  const tuple_id original_num_tuples = header_->num_tuples;
<<<<<<< HEAD
  std::cout << "Get in bulkInsertTuples!" << std::endl;
=======
  std::cout << "Get Here11!" << std::endl;
>>>>>>> 80748ec2
  InvokeOnAnyValueAccessor(
      accessor,
      [&](auto *accessor) -> void {  // NOLINT(build/c++11)
    if (relation_.hasNullableAttributes()) {
      while (this->hasSpaceToInsert(1) && accessor->next()) {
        attribute_id accessor_attr_id = 0;
        // TODO(chasseur): Column-wise copy is probably preferable to
        // tuple-at-a-time, but will require some API changes.
        for (CatalogRelationSchema::const_iterator attr_it = relation_.begin();
             attr_it != relation_.end();
             ++attr_it) {
  std::cout << "attr_it is " << attr_it->getID() <<  std::endl;
          const attribute_id attr_id = attr_it->getID();
          const std::size_t attr_size = attr_it->getType().maximumByteLength();
          if (attr_it->getType().isNullable()) {
            const void *attr_value
                = accessor->template getUntypedValue<true>(accessor_attr_id);
  std::cout << "attr_value is " << attr_value << std::endl;
            if (attr_value == nullptr) {
              column_null_bitmaps_[attr_id].setBit(header_->num_tuples, true);
            } else {
              memcpy(static_cast<char*>(column_stripes_[attr_id])
                         + header_->num_tuples * attr_size,
                     attr_value,
                     attr_size);
            }
          } else {
  std::cout << "else attr value is " << accessor->template getUntypedValue<false>(accessor_attr_id) << std::endl;
            memcpy(static_cast<char*>(column_stripes_[attr_id])
                       + header_->num_tuples * attr_size,
                   accessor->template getUntypedValue<false>(accessor_attr_id),
                   attr_size);
          }
          ++accessor_attr_id;
        }
        ++(header_->num_tuples);
      }
    } else {
      while (this->hasSpaceToInsert(1) && accessor->next()) {
        attribute_id accessor_attr_id = 0;
        for (CatalogRelationSchema::const_iterator attr_it = relation_.begin();
             attr_it != relation_.end();
             ++attr_it) {
          const std::size_t attr_size = attr_it->getType().maximumByteLength();
  	  std::cout << "attr_it->getID()" <<attr_it->getID() << std::endl;
  	  std::cout << "column stripe " << column_stripes_[attr_it->getID()] << std::endl;
  	  std::cout << "offset" << header_->num_tuples << std::endl;
  	  std::cout << "attr size" << attr_size << std::endl;
  	  std::cout << "accessor id" << accessor_attr_id << std::endl;
	  num_tuple_in_current_segment = header_->num_tuples % num_codes_per_segment_[attr_it->getID()];
          nth_segment = header_->num_tuples / num_codes_per_segment_[attr_it->getID()];
	  if(num_codes_per_word_[attr_it->getID()] != 0)
		{
		// int row_size = ((attr_it->getType().maximumByteLength()<<3)*num_words_per_code_[attr_it->getID()]);
	 	// std::cout << "row size for this attr's segment is " << row_size << std::endl;
           	// col = num_tuple_in_current_segment / row_size;
           	 row = num_tuple_in_current_segment;
		}
	  else
		{
	        // col = 0;
		 row = num_tuple_in_current_segment;
		}		
  		 std::cout << "offset1 is  " << col * attr_size + row * sizeof(WordUnit) * num_words_per_code_[attr_it->getID()] << std::endl;
 		 std::cout << "offset2 is  " << nth_segment * num_words_per_segment_[attr_it->getID()] << std::endl;
 	 	 std::cout << "addr is " << (column_stripes_[attr_it->getID()]
                   + col * attr_size + row * sizeof(WordUnit) * num_words_per_code_[attr_it->getID()]
		   + nth_segment * num_words_per_segment_[attr_it->getID()]) << std::endl;
 	 memcpy(static_cast<char*>(column_stripes_[attr_it->getID()]
                   +  row * (sizeof(WordUnit)<<3) * num_words_per_code_[attr_it->getID()]
		   + nth_segment * num_words_per_segment_[attr_it->getID()] * (sizeof(WordUnit)<<3)),
                 accessor->template getUntypedValue<false>(accessor_attr_id),
                 attr_size);
          ++accessor_attr_id;
        }
	//print table
	 
  	std::cout << "max # tuple " << max_tuples_ << std::endl;
	for(int  i=0; i < header_->num_tuples; i++)
	{
		for(CatalogRelationSchema::const_iterator attr_it = relation_.begin(); attr_it != relation_.end(); ++attr_it)
		{
	  	 num_tuple_in_current_segment = i  % num_codes_per_segment_[attr_it->getID()];
          	 nth_segment = i  / num_codes_per_segment_[attr_it->getID()];
			
           	 std::cout << "item#     " << i << std::endl;
  		 std::cout << "attr#     " <<attr_it->getID() << std::endl;
		 if(num_codes_per_word_[attr_it->getID()] != 0)
		 {
		 	int row_size = ((attr_it->getType().maximumByteLength()<<3)*num_words_per_code_[attr_it->getID()]);
		 	col = i / row_size;
                 	row = i  % row_size;
  		 }
		 else
		 {
			col = 0;
			row = num_tuple_in_current_segment; 
		 }
		 		
                 const std::size_t attr_size = attr_it->getType().maximumByteLength();
		 std::cout << "col is     " << col << "row is " << row << std::endl;
  		 std::cout << "offset1 is  " << col * attr_size + row * sizeof(WordUnit) * num_words_per_code_[attr_it->getID()] << std::endl;
 		 std::cout << "offset2 is  " << nth_segment * num_words_per_segment_[attr_it->getID()] << std::endl;
	   	 std::cout << "addr is  "  <<(column_stripes_[attr_it->getID()] + 
			col * attr_size + row * sizeof(WordUnit) * num_words_per_code_[attr_it->getID()]
			+ nth_segment * num_words_per_segment_[attr_it->getID()]) << std::endl;
  		 std::cout << "column value is   " <<static_cast<char*>( column_stripes_[attr_it->getID()] + 
			col * attr_size + row * sizeof(WordUnit) * num_words_per_code_[attr_it->getID()]
			+ nth_segment * num_words_per_segment_[attr_it->getID()]) << std::endl;
		
		}
	}
        ++(header_->num_tuples);
      }
    }
  });
  
  const tuple_id num_inserted = header_->num_tuples - original_num_tuples;
  sorted_ = sorted_ && (num_inserted == 0);
  return num_inserted;
}

tuple_id BWColumnStoreTupleStorageSubBlock::bulkInsertTuplesWithRemappedAttributes(
    const std::vector<attribute_id> &attribute_map,
    ValueAccessor *accessor) {
  DEBUG_ASSERT(attribute_map.size() == relation_.size());
  const tuple_id original_num_tuples = header_->num_tuples;

  InvokeOnAnyValueAccessor(
      accessor,
      [&](auto *accessor) -> void {  // NOLINT(build/c++11)
    if (relation_.hasNullableAttributes()) {
      while (this->hasSpaceToInsert(1) && accessor->next()) {
        std::vector<attribute_id>::const_iterator attribute_map_it = attribute_map.begin();
        // TODO(chasseur): Column-wise copy is probably preferable to
        // tuple-at-a-time, but will require some API changes.
        for (CatalogRelationSchema::const_iterator attr_it = relation_.begin();
             attr_it != relation_.end();
             ++attr_it) {
          const attribute_id attr_id = attr_it->getID();
          const std::size_t attr_size = attr_it->getType().maximumByteLength();
          if (attr_it->getType().isNullable()) {
            const void *attr_value
                = accessor->template getUntypedValue<true>(*attribute_map_it);
            if (attr_value == nullptr) {
              column_null_bitmaps_[attr_id].setBit(header_->num_tuples, true);
            } else {
              memcpy(static_cast<char*>(column_stripes_[attr_id])
                         + header_->num_tuples * attr_size,
                     attr_value,
                     attr_size);
            }
          } else {
            memcpy(static_cast<char*>(column_stripes_[attr_id])
                       + header_->num_tuples * attr_size,
                   accessor->template getUntypedValue<false>(*attribute_map_it),
                   attr_size);
          }
          ++attribute_map_it;
        }
        ++(header_->num_tuples);
      }
    } else {
      while (this->hasSpaceToInsert(1) && accessor->next()) {
        std::vector<attribute_id>::const_iterator attribute_map_it = attribute_map.begin();
        for (CatalogRelationSchema::const_iterator attr_it = relation_.begin();
             attr_it != relation_.end();
             ++attr_it) {
          const std::size_t attr_size = attr_it->getType().maximumByteLength();
          memcpy(static_cast<char*>(column_stripes_[attr_it->getID()])
                     + header_->num_tuples * attr_size,
                 accessor->template getUntypedValue<false>(*attribute_map_it),
                 attr_size);
          ++attribute_map_it;
        }
        ++(header_->num_tuples);
      }
    }
  });

  const tuple_id num_inserted = header_->num_tuples - original_num_tuples;
  sorted_ = sorted_ && (num_inserted == 0);
  return num_inserted;
}

const void* BWColumnStoreTupleStorageSubBlock::getAttributeValue(
    const tuple_id tuple,
    const attribute_id attr) const {
  DEBUG_ASSERT(hasTupleWithID(tuple));
  DEBUG_ASSERT(relation_.hasAttributeWithId(attr));
  std::cout << "Try to get attribute " << attr << " of tuple " << tuple << std::endl;
  if ((!column_null_bitmaps_.elementIsNull(attr))
      && column_null_bitmaps_[attr].getBit(tuple)) {
    return nullptr;
  }

  return static_cast<const char*>(column_stripes_[attr])
         + (tuple * relation_.getAttributeById(attr)->getType().maximumByteLength());
}

TypedValue BWColumnStoreTupleStorageSubBlock::getAttributeValueTyped(
    const tuple_id tuple,
    const attribute_id attr) const {   //override?

  std::cout << "get attribute value typed from BWColumnStore" << std::endl;
  const Type &attr_type = relation_.getAttributeById(attr)->getType();
  const void *untyped_value = getAttributeValue(tuple, attr);
  return (untyped_value == nullptr)
      ? attr_type.makeNullValue()
      : attr_type.makeValue(untyped_value, attr_type.maximumByteLength());
}

ValueAccessor* BWColumnStoreTupleStorageSubBlock::createValueAccessor(
    const TupleIdSequence *sequence) const {
  std::cout << "---- create a value accessor for BWsubblock" << std::endl;
  BWColumnStoreValueAccessor *base_accessor
      = new BWColumnStoreValueAccessor(relation_,
                                          relation_,
                                          header_->num_tuples,
                                          column_stripes_,
                                          column_null_bitmaps_);
  if (sequence == nullptr) {
    return base_accessor;
  } else {
    return new TupleIdSequenceAdapterValueAccessor<BWColumnStoreValueAccessor>(
        base_accessor,
        *sequence);
  }
}

bool BWColumnStoreTupleStorageSubBlock::canSetAttributeValuesInPlaceTyped(
    const tuple_id tuple,
    const std::unordered_map<attribute_id, TypedValue> &new_values) const {
  DEBUG_ASSERT(hasTupleWithID(tuple));
  if (!sort_specified_) {
    return true;
  }
  for (std::unordered_map<attribute_id, TypedValue>::const_iterator it
           = new_values.begin();
       it != new_values.end();
       ++it) {
    DEBUG_ASSERT(relation_.hasAttributeWithId(it->first));
    // TODO(chasseur): Could check if the new value for sort column would
    // remain in the same position in the stripe.
    if (it->first == sort_column_id_) {
      return false;
    }
  }
  return true;
}

void BWColumnStoreTupleStorageSubBlock::setAttributeValueInPlaceTyped(
    const tuple_id tuple,
    const attribute_id attr,
    const TypedValue &value) {
  DCHECK(!sort_specified_ || (attr != sort_column_id_));

  const Type &attr_type = relation_.getAttributeById(attr)->getType();
  void *value_position = static_cast<char*>(column_stripes_[attr])
                         + tuple * attr_type.maximumByteLength();
  if (!column_null_bitmaps_.elementIsNull(attr)) {
    if (value.isNull()) {
      column_null_bitmaps_[attr].setBit(tuple, true);
      return;
    } else {
      column_null_bitmaps_[attr].setBit(tuple, false);
    }
  }

  value.copyInto(value_position);
}

bool BWColumnStoreTupleStorageSubBlock::deleteTuple(const tuple_id tuple) {
  DEBUG_ASSERT(hasTupleWithID(tuple));

  if (sort_specified_
      && !column_null_bitmaps_.elementIsNull(sort_column_id_)
      && column_null_bitmaps_[sort_column_id_].getBit(tuple)) {
    --(header_->nulls_in_sort_column);
  }

  if (tuple == header_->num_tuples - 1) {
    // If deleting the last tuple, simply truncate.
    --(header_->num_tuples);

    // Clear any null bits for the tuple.
    for (PtrVector<BitVector<false>, true>::iterator it = column_null_bitmaps_.begin();
         it != column_null_bitmaps_.end();
         ++it) {
      if (!it.isNull()) {
        it->setBit(header_->num_tuples, false);
      }
    }

    return false;
  } else {
    // Pack each column stripe.
    shiftTuples(tuple, tuple + 1, header_->num_tuples - tuple - 1);
    shiftNullBitmaps(tuple, -1);
    --(header_->num_tuples);
    return true;
  }
}

bool BWColumnStoreTupleStorageSubBlock::bulkDeleteTuples(TupleIdSequence *tuples) {
  if (tuples->empty()) {
    // Nothing to do.
    return false;
  }

  const tuple_id front = tuples->front();
  const tuple_id back = tuples->back();
  const tuple_id num_tuples = tuples->numTuples();

  if ((back == header_->num_tuples - 1)
       && (back - front == num_tuples - 1)) {
    // Just truncate the back.
    header_->num_tuples = front;

    // Clear any null bits.
    for (PtrVector<BitVector<false>, true>::iterator it = column_null_bitmaps_.begin();
         it != column_null_bitmaps_.end();
         ++it) {
      if (!it.isNull()) {
        it->setBitRange(header_->num_tuples, num_tuples, false);
      }
    }

    return false;
  }

  // Pack the non-deleted tuples.
  tuple_id dest_position = front;
  tuple_id src_tuple = dest_position;
  TupleIdSequence::const_iterator it = tuples->begin();
  tuple_id tail_shifted_distance = 0;
  for (tuple_id current_id = tuples->front();
       current_id < header_->num_tuples;
       ++current_id, ++src_tuple) {
    if (current_id == *it) {
      // Don't copy a deleted tuple.
      shiftNullBitmaps(*it - tail_shifted_distance, -1);
      ++tail_shifted_distance;
      ++it;
      if (it == tuples->end()) {
        // No more to delete, so copy all the remaining tuples in one go.
        shiftTuples(dest_position,
                    src_tuple + 1,
                    header_->num_tuples - back - 1);
        break;
      }
    } else {
      // Shift the next tuple forward.
      shiftTuples(dest_position, src_tuple, 1);
      ++dest_position;
    }
  }

  header_->num_tuples -= static_cast<tuple_id>(num_tuples);

  return true;
}

predicate_cost_t BWColumnStoreTupleStorageSubBlock::estimatePredicateEvaluationCost(
    const ComparisonPredicate &predicate) const {
  std::cout << "Get in estimateEvaluationCost" << std::endl;
  if (sort_specified_ && predicate.isAttributeLiteralComparisonPredicate()) {
    std::pair<bool, attribute_id> comparison_attr = predicate.getAttributeFromAttributeLiteralComparison();
    if (comparison_attr.second == sort_column_id_) {
      return predicate_cost::kBinarySearch;
    }
  }
  return predicate_cost::kBitWeavingHScan;
}

TupleIdSequence* BWColumnStoreTupleStorageSubBlock::getMatchesForPredicate(
    const ComparisonPredicate &predicate,
    const TupleIdSequence *filter) const {
  std::cout << "------ Get in getMatchesForPredicate of BW" << std::endl;

  DCHECK(sort_specified_) <<
      "Called BWColumnStoreTupleStorageSubBlock::getMatchesForPredicate() "
      "for an unsorted column store (predicate should have been evaluated "
      "with a scan instead).";

  TupleIdSequence *matches = SortColumnPredicateEvaluator::EvaluatePredicateForUncompressedSortColumn(
      predicate,
      relation_,
      sort_column_id_,
      column_stripes_[sort_column_id_],
      header_->num_tuples - header_->nulls_in_sort_column);

  if (matches == nullptr) {
    FATAL_ERROR("Called BWColumnStoreTupleStorageSubBlock::getMatchesForPredicate() "
                "with a predicate that can only be evaluated with a scan.");
  } else {
    if (filter != nullptr) {
      matches->intersectWith(*filter);
    }
    return matches;
  }
}

void BWColumnStoreTupleStorageSubBlock::insertTupleAtPosition(
    const Tuple &tuple,
    const tuple_id position) {
  DEBUG_ASSERT(hasSpaceToInsert(1));
  DEBUG_ASSERT(position >= 0);
  DEBUG_ASSERT(position < max_tuples_);

  if (position != header_->num_tuples) {
    // If not inserting in the last position, shift subsequent tuples back.
    shiftTuples(position + 1, position, header_->num_tuples - position);
    shiftNullBitmaps(position, 1);
  }

  // Copy attribute values into place in the column stripes.
  Tuple::const_iterator value_it = tuple.begin();
  CatalogRelationSchema::const_iterator attr_it = relation_.begin();

  while (value_it != tuple.end()) {
    const attribute_id attr_id = attr_it->getID();
    const Type &attr_type = attr_it->getType();
    if (value_it->isNull()) {
      column_null_bitmaps_[attr_id].setBit(position, true);
      if (attr_id == sort_column_id_) {
        ++(header_->nulls_in_sort_column);

        // Copy in a special value that always compares last.
        GetLastValueForType(attr_type).copyInto(
            static_cast<char*>(column_stripes_[attr_id])
                + position * attr_type.maximumByteLength());
      }
    } else {
      value_it->copyInto(static_cast<char*>(column_stripes_[attr_id])
                         + position * attr_type.maximumByteLength());
    }

    ++value_it;
    ++attr_it;
  }

  ++(header_->num_tuples);
}

void BWColumnStoreTupleStorageSubBlock::shiftTuples(
    const tuple_id dest_position,
    const tuple_id src_tuple,
    const tuple_id num_tuples) {
  for (CatalogRelationSchema::const_iterator attr_it = relation_.begin();
       attr_it != relation_.end();
       ++attr_it) {
    size_t attr_length = attr_it->getType().maximumByteLength();
    memmove(static_cast<char*>(column_stripes_[attr_it->getID()]) + dest_position * attr_length,
            static_cast<const char*>(column_stripes_[attr_it->getID()]) + src_tuple * attr_length,
            attr_length * num_tuples);
  }
}

void BWColumnStoreTupleStorageSubBlock::shiftNullBitmaps(
    const tuple_id from_position,
    const tuple_id distance) {
  if (relation_.hasNullableAttributes()) {
    for (PtrVector<BitVector<false>, true>::size_type idx = 0;
         idx < column_null_bitmaps_.size();
         ++idx) {
      if (!column_null_bitmaps_.elementIsNull(idx)) {
        if (distance < 0) {
          column_null_bitmaps_[idx].shiftTailForward(from_position, -distance);
        } else {
          column_null_bitmaps_[idx].shiftTailBackward(from_position, distance);
        }
      }
    }
  }
}

// TODO(chasseur): This implementation uses out-of-band memory up to the
// total size of tuples contained in this sub-block. It could be done with
// less memory, although the implementation would be more complex.
bool BWColumnStoreTupleStorageSubBlock::rebuildInternal() {
  DCHECK(sort_specified_);

  const tuple_id num_tuples = header_->num_tuples;
  // Immediately return if 1 or 0 tuples.
  if (num_tuples <= 1) {
    sorted_ = true;
    return false;
  }

  // Determine the properly-sorted order of tuples.
  vector<SortColumnValueReference> sort_column_values;
  const char *sort_value_position
      = static_cast<const char*>(column_stripes_[sort_column_id_]);
  const std::size_t sort_value_size = sort_column_type_->maximumByteLength();
  for (tuple_id tid = 0; tid < num_tuples; ++tid) {
    // NOTE(chasseur): The insert methods put a special last-comparing
    // substitute value for NULLs into the sorted column stripe.
    sort_column_values.emplace_back(sort_value_position, tid);
    sort_value_position += sort_value_size;
  }
  SortWrappedValues<SortColumnValueReference, vector<SortColumnValueReference>::iterator>(
      *sort_column_type_,
      sort_column_values.begin(),
      sort_column_values.end());

  if (header_->nulls_in_sort_column > 0) {
    // If any NULL values exist in the sort column, make sure they are ordered
    // after all the "real" values which compare as the same.
    vector<SortColumnValueReference>::iterator tail_it =
        GetBoundForWrappedValues<SortColumnValueReference,
                                 vector<SortColumnValueReference>::iterator,
                                 LowerBoundFunctor>(
            *sort_column_type_,
            sort_column_values.begin(),
            sort_column_values.end(),
            GetLastValueForType(*sort_column_type_).getDataPtr());

    if (sort_column_values.end() - tail_it > header_->nulls_in_sort_column) {
      vector<SortColumnValueReference> non_nulls;
      vector<SortColumnValueReference> true_nulls;
      for (vector<SortColumnValueReference>::const_iterator tail_sort_it = tail_it;
           tail_sort_it != sort_column_values.end();
           ++tail_sort_it) {
        if (column_null_bitmaps_[sort_column_id_].getBit(tail_sort_it->getTupleID())) {
          true_nulls.push_back(*tail_sort_it);
        } else {
          non_nulls.push_back(*tail_sort_it);
        }
      }

      sort_column_values.erase(tail_it, sort_column_values.end());
      sort_column_values.insert(sort_column_values.end(),
                                non_nulls.begin(),
                                non_nulls.end());
      sort_column_values.insert(sort_column_values.end(),
                                true_nulls.begin(),
                                true_nulls.end());
    }
  }

  // If a prefix of the total order of tuples is already sorted, don't bother
  // copying it around.
  tuple_id ordered_prefix_tuples = 0;
  for (vector<SortColumnValueReference>::const_iterator it = sort_column_values.begin();
       it != sort_column_values.end();
       ++it) {
    if (it->getTupleID() != ordered_prefix_tuples) {
      break;
    }
    ++ordered_prefix_tuples;
  }

  if (ordered_prefix_tuples == num_tuples) {
    // Already sorted.
    sorted_ = true;
    return false;
  }

  // Allocate buffers for each resorted column stripe which can hold exactly as
  // many values as needed.
  PtrVector<ScopedBuffer, true> column_stripe_buffers;
  PtrVector<ScopedBuffer, true> null_bitmap_buffers;
  PtrVector<BitVector<false>, true> new_null_bitmaps;

  const std::size_t bitmap_required_bytes = BitVector<false>::BytesNeeded(max_tuples_);
  char *bitmap_location = static_cast<char*>(sub_block_memory_)
                          + sizeof(BWColumnStoreHeader);

  for (attribute_id stripe_id = 0; stripe_id <= relation_.getMaxAttributeId(); ++stripe_id) {
    if (relation_.hasAttributeWithId(stripe_id)) {
      column_stripe_buffers.push_back(
          new ScopedBuffer((num_tuples - ordered_prefix_tuples)
                           * relation_.getAttributeById(stripe_id)->getType().maximumByteLength()));
      if (column_null_bitmaps_.elementIsNull(stripe_id)) {
        null_bitmap_buffers.push_back(nullptr);
        new_null_bitmaps.push_back(nullptr);
      } else {
        // Make a copy of the null bitmap for this column.
        null_bitmap_buffers.push_back(new ScopedBuffer(bitmap_required_bytes));
        new_null_bitmaps.push_back(new BitVector<false>(null_bitmap_buffers.back().get(), max_tuples_));
        bitmap_location += bitmap_required_bytes;

        // Clear out the tail, which will be reorganized.
        if (ordered_prefix_tuples > 0) {
          memcpy(null_bitmap_buffers.back().get(), bitmap_location, bitmap_required_bytes);
          new_null_bitmaps.back().setBitRange(ordered_prefix_tuples,
                                              num_tuples - ordered_prefix_tuples,
                                              false);
        } else {
          new_null_bitmaps.back().clear();
        }
      }
    } else {
      column_stripe_buffers.push_back(nullptr);
      null_bitmap_buffers.push_back(nullptr);
      new_null_bitmaps.push_back(nullptr);
    }
  }

  // Copy attribute values into the column stripe buffers in properly-sorted
  // order.
  for (CatalogRelationSchema::const_iterator attr_it = relation_.begin();
       attr_it != relation_.end();
       ++attr_it) {
    const size_t attr_length = attr_it->getType().maximumByteLength();
    const attribute_id attr_id = attr_it->getID();
    for (tuple_id unordered_tuple_num = 0;
         unordered_tuple_num < num_tuples - ordered_prefix_tuples;
         ++unordered_tuple_num) {
      memcpy(static_cast<char*>(column_stripe_buffers[attr_id].get())
                 + unordered_tuple_num * attr_length,
             static_cast<char*>(column_stripes_[attr_id]) +
                 sort_column_values[ordered_prefix_tuples + unordered_tuple_num].getTupleID() * attr_length,
             attr_length);
    }

    if (!new_null_bitmaps.elementIsNull(attr_id)) {
      for (tuple_id tuple_num = ordered_prefix_tuples;
           tuple_num < num_tuples;
           ++tuple_num) {
        new_null_bitmaps[attr_id].setBit(
            tuple_num,
            column_null_bitmaps_[attr_id].getBit(sort_column_values[tuple_num].getTupleID()));
      }
    }
  }

  // Overwrite the unsorted tails of the column stripes in this block with the
  // sorted values from the buffers. Also copy back any null bitmaps.
  bitmap_location = static_cast<char*>(sub_block_memory_)
                    + sizeof(BWColumnStoreHeader);
  for (CatalogRelationSchema::const_iterator attr_it = relation_.begin();
       attr_it != relation_.end();
       ++attr_it) {
    size_t attr_length = attr_it->getType().maximumByteLength();
    memcpy(static_cast<char*>(column_stripes_[attr_it->getID()]) + ordered_prefix_tuples * attr_length,
           column_stripe_buffers[attr_it->getID()].get(),
           (num_tuples - ordered_prefix_tuples) * attr_length);

    if (!null_bitmap_buffers.elementIsNull(attr_it->getID())) {
      std::memcpy(bitmap_location,
                  null_bitmap_buffers[attr_it->getID()].get(),
                  bitmap_required_bytes);
      bitmap_location += bitmap_required_bytes;
    }
  }

  sorted_ = true;
  return true;
}

}  // namespace quickstep<|MERGE_RESOLUTION|>--- conflicted
+++ resolved
@@ -647,11 +647,7 @@
 
 tuple_id BWColumnStoreTupleStorageSubBlock::bulkInsertTuples(ValueAccessor *accessor) {
   const tuple_id original_num_tuples = header_->num_tuples;
-<<<<<<< HEAD
-  std::cout << "Get in bulkInsertTuples!" << std::endl;
-=======
-  std::cout << "Get Here11!" << std::endl;
->>>>>>> 80748ec2
+  std::cout << "Get in bulkInsertTuples!" << "Get Here11!" << std::endl;
   InvokeOnAnyValueAccessor(
       accessor,
       [&](auto *accessor) -> void {  // NOLINT(build/c++11)
