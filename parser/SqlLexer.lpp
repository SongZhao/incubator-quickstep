/**
 *   Copyright 2011-2015 Quickstep Technologies LLC.
 *   Copyright 2015 Pivotal Software, Inc.
 *
 *   Licensed under the Apache License, Version 2.0 (the "License");
 *   you may not use this file except in compliance with the License.
 *   You may obtain a copy of the License at
 *
 *       http://www.apache.org/licenses/LICENSE-2.0
 *
 *   Unless required by applicable law or agreed to in writing, software
 *   distributed under the License is distributed on an "AS IS" BASIS,
 *   WITHOUT WARRANTIES OR CONDITIONS OF ANY KIND, either express or implied.
 *   See the License for the specific language governing permissions and
 *   limitations under the License.
 **/

%option prefix="quickstep_yy"
%option warn nodefault
%option noyywrap noinput nounput
%option never-interactive nounistd
%option bison-bridge reentrant
%option yylineno
%option bison-locations

%{
#include <cstdio>
#include <string>
#include <vector>

#include "parser/ParseLiteralValue.hpp"
#include "utility/PtrList.hpp"
#include "utility/PtrVector.hpp"

namespace quickstep {

class BinaryOperation;
class Comparison;
class ParseAssignment;
class ParseAttribute;
class ParseAttributeDefinition;
class ParseBlockProperties;
class ParseColumnConstraint;
class ParseCommand;
struct ParseCopyFromParams;
class ParseDataType;
class ParseExpression;
class ParseFunctionCall;
class ParseGroupBy;
class ParseHaving;
class ParseKeyIntegerValue;
class ParseKeyStringValue;
class ParseKeyStringList;
class ParseKeyValue;
class ParseLimit;
class ParseOrderBy;
class ParseOrderByItem;
class ParsePredicate;
class ParseScalarLiteral;
class ParseSelect;
class ParseSelectionClause;
class ParseSelectionItem;
class ParseSelectionItemScalar;
class ParseSelectionList;
class ParseSimpleTableReference;
class ParseStringKeyLiteralValues;
class ParseStatement;
class ParseStatementCopyFrom;
class ParseStatementCreateTable;
class ParseStatementDelete;
class ParseStatementDropTable;
class ParseStatementInsert;
class ParseStatementSelect;
class ParseStatementQuit;
class ParseStatementUpdate;
class ParseSubqueryExpression;
class ParseSubqueryTableReference;
class ParseTableReference;
class ParseTableReferenceSignature;
class Type;
class UnaryOperation;

}  // namespace quickstep

#include "parser/ParseString.hpp"
#include "parser/SqlParser_gen.hpp"
#include "parser/ParserUtil.hpp"

#define YY_USER_ACTION                                    \
  {                                                       \
    yylloc->first_line = yylineno;                        \
    yylloc->first_column = yycolumn;                      \
    yycolumn += yyleng;                                   \
  }

%}

%e 1024

/* FIXME(chasseur, qzeng): Add support for hexadecimal literals. */

/**
 * These patterns are based on the SQL-2011 standard for syntax of numeric
 * literals (Part 2, Section 5.3 of the standard).
 **/
sign [\-\+]
unsigned_integer [0-9]+
signed_integer {sign}?{unsigned_integer}
exact_numeric_literal ({unsigned_integer}(\.{unsigned_integer}?)?)|(\.{unsigned_integer})
approximate_numeric_literal {exact_numeric_literal}[eE]{signed_integer}
unsigned_numeric_literal {exact_numeric_literal}|{approximate_numeric_literal}

%x CONDITION_SQL
%x CONDITION_COMMAND
%x CONDITION_STRING_SINGLE_QUOTED
%x CONDITION_STRING_SINGLE_QUOTED_ESCAPED
%x CONDITION_STRING_DOUBLE_QUOTED

%%

<<<<<<< HEAD
"add"              return TOKEN_ADD;
"all"              return TOKEN_ALL;
"alter"            return TOKEN_ALTER;
"and"              return TOKEN_AND;
"as"               return TOKEN_AS;
"asc"              return TOKEN_ASC;
"ascending"        return TOKEN_ASC;
"between"          return TOKEN_BETWEEN;
"bigint"           return TOKEN_BIGINT;
"bit"              return TOKEN_BIT;
"blockproperties"  return TOKEN_BLOCKPROPERTIES;
"bloomfilter"      return TOKEN_BLOOM_FILTER;
"csbtree"          return TOKEN_CSB_TREE;
"by"               return TOKEN_BY;
"char"             return TOKEN_CHARACTER;
"character"        return TOKEN_CHARACTER;
"check"            return TOKEN_CHECK;
"column"           return TOKEN_COLUMN;
"constraint"       return TOKEN_CONSTRAINT;
"copy"             return TOKEN_COPY;
"create"           return TOKEN_CREATE;
"date"             return TOKEN_DATE;
"datetime"         return TOKEN_DATETIME;
"decimal"          return TOKEN_DECIMAL;
"default"          return TOKEN_DEFAULT;
"delete"           return TOKEN_DELETE;
"delimiter"        return TOKEN_DELIMITER;
"desc"             return TOKEN_DESC;
"descending"       return TOKEN_DESC;
"distinct"         return TOKEN_DISTINCT;
"double"           return TOKEN_DOUBLE;
"drop"             return TOKEN_DROP;
"escape_strings"   return TOKEN_ESCAPE_STRINGS;
"false"            return TOKEN_FALSE;
"first"            return TOKEN_FIRST;
"float"            return TOKEN_FLOAT;
"foreign"          return TOKEN_FOREIGN;
"from"             return TOKEN_FROM;
"full"             return TOKEN_FULL;
"group"            return TOKEN_GROUP;
"having"           return TOKEN_HAVING;
"index"            return TOKEN_INDEX;
"inner"            return TOKEN_INNER;
"insert"           return TOKEN_INSERT;
"int"              return TOKEN_INTEGER;
"integer"          return TOKEN_INTEGER;
"interval"         return TOKEN_INTERVAL;
"into"             return TOKEN_INTO;
"is"               return TOKEN_IS;
"join"             return TOKEN_JOIN;
"key"              return TOKEN_KEY;
"last"             return TOKEN_LAST;
"left"             return TOKEN_LEFT;
"like"             return TOKEN_LIKE;
"limit"            return TOKEN_LIMIT;
"long"             return TOKEN_LONG;
"not"              return TOKEN_NOT;
"null"             return TOKEN_NULL;
"nulls"            return TOKEN_NULLS;
"off"              return TOKEN_OFF;
"on"               return TOKEN_ON;
"or"               return TOKEN_OR;
"order"            return TOKEN_ORDER;
"outer"            return TOKEN_OUTER;
"primary"          return TOKEN_PRIMARY;
"quit"             return TOKEN_QUIT;
"real"             return TOKEN_REAL;
"references"       return TOKEN_REFERENCES;
"regexp"           return TOKEN_REGEXP;
"right"            return TOKEN_RIGHT;
"row_delimiter"    return TOKEN_ROW_DELIMITER;
"select"           return TOKEN_SELECT;
"set"              return TOKEN_SET;
"smallint"         return TOKEN_SMALLINT;
"table"            return TOKEN_TABLE;
"time"             return TOKEN_TIME;
"timestamp"        return TOKEN_TIMESTAMP;
"true"             return TOKEN_TRUE;
"unique"           return TOKEN_UNIQUE;
"update"           return TOKEN_UPDATE;
"using"            return TOKEN_USING;
"values"           return TOKEN_VALUES;
"varchar"          return TOKEN_VARCHAR;
"where"            return TOKEN_WHERE;
"with"             return TOKEN_WITH;
"yearmonth"        return TOKEN_YEARMONTH;

"="                return TOKEN_EQ;
"!="               return TOKEN_NEQ;
"<>"               return TOKEN_NEQ;
"<"                return TOKEN_LT;
">"                return TOKEN_GT;
"<="               return TOKEN_LEQ;
">="               return TOKEN_GEQ;

[-+*/%(),.;]       return yytext[0];
[\[\]]             return yytext[0];

 /**
  * Quoted strings. Prefacing a string with an 'e' or 'E' causes escape
  * sequences to be processed (as in PostgreSQL).
  **/
[eE]\' {
  yylval->string_value_ = new quickstep::ParseString(yylloc->first_line, yylloc->first_column);
  BEGIN(CONDITION_STRING_SINGLE_QUOTED_ESCAPED);
}
=======
<INITIAL>{
  \\[a-zA-Z]+ {
    /* A forward slash character represents a system command. */
    BEGIN(CONDITION_COMMAND);
    yylval->string_value_ = new quickstep::ParseString(
        yylloc->first_line, yylloc->first_column, std::string(yytext, yyleng));
    return TOKEN_COMMAND;
  }
>>>>>>> 93547dc3

  [^\\] {
    /* This is a SQL command. Place the char back and process normally. */
    yyless(0);
    yycolumn--;
    BEGIN(CONDITION_SQL);
  }
}

<CONDITION_COMMAND>{
  [a-zA-Z0-9\-\.:]+ {
    /* This is a command argument. */
    yylval->string_value_ = new quickstep::ParseString(
        yylloc->first_line, yylloc->first_column, std::string(yytext, yyleng));
    return TOKEN_COMMAND;
  }

  [ \t]+ {
    /* Ignore whitespace. */
  }

  [\n\r]+ {
    /* Newline reverts the lexer to the initial state. */
    yycolumn = 0;
    BEGIN(INITIAL);
    return '\n';
  }
}

<CONDITION_SQL>{
  "add"              return TOKEN_ADD;
  "all"              return TOKEN_ALL;
  "alter"            return TOKEN_ALTER;
  "and"              return TOKEN_AND;
  "as"               return TOKEN_AS;
  "asc"              return TOKEN_ASC;
  "ascending"        return TOKEN_ASC;
  "between"          return TOKEN_BETWEEN;
  "bigint"           return TOKEN_BIGINT;
  "bit"              return TOKEN_BIT;
  "blockproperties"  return TOKEN_BLOCKPROPERTIES;
  "bloomfilter"      return TOKEN_BLOOM_FILTER;
  "csbtree"          return TOKEN_CSB_TREE;
  "by"               return TOKEN_BY;
  "char"             return TOKEN_CHARACTER;
  "character"        return TOKEN_CHARACTER;
  "check"            return TOKEN_CHECK;
  "column"           return TOKEN_COLUMN;
  "constraint"       return TOKEN_CONSTRAINT;
  "copy"             return TOKEN_COPY;
  "create"           return TOKEN_CREATE;
  "date"             return TOKEN_DATE;
  "datetime"         return TOKEN_DATETIME;
  "decimal"          return TOKEN_DECIMAL;
  "default"          return TOKEN_DEFAULT;
  "delete"           return TOKEN_DELETE;
  "delimiter"        return TOKEN_DELIMITER;
  "desc"             return TOKEN_DESC;
  "descending"       return TOKEN_DESC;
  "distinct"         return TOKEN_DISTINCT;
  "double"           return TOKEN_DOUBLE;
  "drop"             return TOKEN_DROP;
  "escape_strings"   return TOKEN_ESCAPE_STRINGS;
  "false"            return TOKEN_FALSE;
  "first"            return TOKEN_FIRST;
  "float"            return TOKEN_FLOAT;
  "foreign"          return TOKEN_FOREIGN;
  "from"             return TOKEN_FROM;
  "full"             return TOKEN_FULL;
  "group"            return TOKEN_GROUP;
  "having"           return TOKEN_HAVING;
  "index"            return TOKEN_INDEX;
  "inner"            return TOKEN_INNER;
  "insert"           return TOKEN_INSERT;
  "int"              return TOKEN_INTEGER;
  "integer"          return TOKEN_INTEGER;
  "interval"         return TOKEN_INTERVAL;
  "into"             return TOKEN_INTO;
  "is"               return TOKEN_IS;
  "join"             return TOKEN_JOIN;
  "key"              return TOKEN_KEY;
  "last"             return TOKEN_LAST;
  "left"             return TOKEN_LEFT;
  "like"             return TOKEN_LIKE;
  "limit"            return TOKEN_LIMIT;
  "long"             return TOKEN_LONG;
  "not"              return TOKEN_NOT;
  "null"             return TOKEN_NULL;
  "nulls"            return TOKEN_NULLS;
  "off"              return TOKEN_OFF;
  "on"               return TOKEN_ON;
  "or"               return TOKEN_OR;
  "order"            return TOKEN_ORDER;
  "outer"            return TOKEN_OUTER;
  "primary"          return TOKEN_PRIMARY;
  "quit"             return TOKEN_QUIT;
  "real"             return TOKEN_REAL;
  "references"       return TOKEN_REFERENCES;
  "right"            return TOKEN_RIGHT;
  "row_delimiter"    return TOKEN_ROW_DELIMITER;
  "select"           return TOKEN_SELECT;
  "set"              return TOKEN_SET;
  "smallint"         return TOKEN_SMALLINT;
  "table"            return TOKEN_TABLE;
  "time"             return TOKEN_TIME;
  "timestamp"        return TOKEN_TIMESTAMP;
  "true"             return TOKEN_TRUE;
  "unique"           return TOKEN_UNIQUE;
  "update"           return TOKEN_UPDATE;
  "using"            return TOKEN_USING;
  "values"           return TOKEN_VALUES;
  "varchar"          return TOKEN_VARCHAR;
  "where"            return TOKEN_WHERE;
  "with"             return TOKEN_WITH;
  "yearmonth"        return TOKEN_YEARMONTH;

  "="                return TOKEN_EQ;
  "!="               return TOKEN_NEQ;
  "<>"               return TOKEN_NEQ;
  "<"                return TOKEN_LT;
  ">"                return TOKEN_GT;
  "<="               return TOKEN_LEQ;
  ">="               return TOKEN_GEQ;

  [-+*/%(),.;]       return yytext[0];
  [\[\]]             return yytext[0];

   /**
    * Quoted strings. Prefacing a string with an 'e' or 'E' causes escape
    * sequences to be processed (as in PostgreSQL).
    **/
  [eE]\' {
    yylval->string_value_ = new quickstep::ParseString(yylloc->first_line, yylloc->first_column);
    BEGIN(CONDITION_STRING_SINGLE_QUOTED_ESCAPED);
  }

  \' {
    yylval->string_value_ = new quickstep::ParseString(yylloc->first_line, yylloc->first_column);
    BEGIN(CONDITION_STRING_SINGLE_QUOTED);
  }

  \" {
    yylval->string_value_ = new quickstep::ParseString(yylloc->first_line, yylloc->first_column);
    BEGIN(CONDITION_STRING_DOUBLE_QUOTED);
  }

} /* CONDITION_SQL */

 /* Catch an unterminated string. */
<CONDITION_STRING_SINGLE_QUOTED,CONDITION_STRING_SINGLE_QUOTED_ESCAPED,CONDITION_STRING_DOUBLE_QUOTED>{
  <<EOF>> {
    delete yylval->string_value_;
    BEGIN(INITIAL);
    quickstep_yyerror(NULL, yyscanner, NULL, "unterminated string");
    return TOKEN_LEX_ERROR;
  }
}

 /* Process escape sequences. */
<CONDITION_STRING_SINGLE_QUOTED_ESCAPED>{
  \\[0-7]{1,3} {
    /* Octal code */
    unsigned int code;
    std::sscanf(yytext + 1, "%o", &code);
    if (code > 0xff) {
      delete yylval->string_value_;
      BEGIN(INITIAL);
      quickstep_yyerror(NULL, yyscanner, NULL, "octal escape sequence out of 1-byte range");
      return TOKEN_LEX_ERROR;
    }
    yylval->string_value_->push_back(code);
  }
  \\x[0-9a-fA-F]{1,2} {
    /* Hexadecimal code */
    unsigned int code;
    std::sscanf(yytext + 2, "%x", &code);
    yylval->string_value_->push_back(code);
  }
  \\[0-9]+ {
    /* A numeric escape sequence that isn't correctly specified. */
    delete yylval->string_value_;
    BEGIN(INITIAL);
    quickstep_yyerror(NULL, yyscanner, NULL, "bad numeric escape sequence (must be octal or hex)");
    return TOKEN_LEX_ERROR;
  }
  \\b {
    /* Backspace */
    yylval->string_value_->push_back('\b');
  }
  \\f {
    /* Form-feed */
    yylval->string_value_->push_back('\f');
  }
  \\n {
    /* Newline */
    yylval->string_value_->push_back('\n');
  }
  \\r {
    /* Carriage-return */
    yylval->string_value_->push_back('\r');
  }
  \\t {
    /* Horizontal Tab */
    yylval->string_value_->push_back('\t');
  }
  \\(.|\n|\r) {
    /* Any other character (including actual newline or carriage return) */
    yylval->string_value_->push_back(yytext[1]);
  }
  \\ {
    /* This should only be encountered right before an EOF. */
    delete yylval->string_value_;
    BEGIN(INITIAL);
    quickstep_yyerror(NULL, yyscanner, NULL, "unfinished escape sequence");
    return TOKEN_LEX_ERROR;
  }
}

<CONDITION_STRING_SINGLE_QUOTED,CONDITION_STRING_SINGLE_QUOTED_ESCAPED>{
  \'\' {
    /* Two quotes in a row become a single quote (this is specified by the SQL standard). */
    yylval->string_value_->push_back('\'');
  }
  \' {
    /* End string */
    BEGIN(CONDITION_SQL);
    return TOKEN_STRING_SINGLE_QUOTED;
  }
}

<CONDITION_STRING_DOUBLE_QUOTED>{
  \"\" {
    /* Two quotes in a row become a single quote (this is specified by the SQL standard). */
    yylval->string_value_->push_back('"');
  }
  \" {
    /* End string */
    BEGIN(CONDITION_SQL);
    return TOKEN_STRING_DOUBLE_QUOTED;
  }
}

<CONDITION_STRING_SINGLE_QUOTED>[^\']+ {
  /* Scan up to a quote. */
  yylval->string_value_->append(yytext, yyleng);
}

<CONDITION_STRING_SINGLE_QUOTED_ESCAPED>[^\\\']+ {
  /* Scan up to a quote or escape sequence. */
  yylval->string_value_->append(yytext, yyleng);
}

<CONDITION_STRING_DOUBLE_QUOTED>[^\"]+ {
  /* Scan up to a quote. */
  yylval->string_value_->append(yytext, yyleng);
}

<CONDITION_SQL>{
  [A-Za-z][A-Za-z0-9_]* {
    yylval->string_value_ = new quickstep::ParseString(
        yylloc->first_line, yylloc->first_column, std::string(yytext, yyleng));
    return TOKEN_NAME;
  }

  {unsigned_numeric_literal} {
    yylval->numeric_literal_value_ = new quickstep::NumericParseLiteralValue(
        yylloc->first_line, yylloc->first_column, yytext);
    return TOKEN_UNSIGNED_NUMVAL;
  }

  "--".* /* comment */

  [\n] { yycolumn = 0; }

  [ \r\t]+ ; /* ignore white space */

} /* CONDITION_SQL */

<INITIAL,CONDITION_COMMAND,CONDITION_SQL><<EOF>> {
  /* All conditions except for mutli-state string extracting conditions. */
  BEGIN(INITIAL);
  return TOKEN_EOF;
}

<*>. {
  BEGIN(INITIAL);
  quickstep_yyerror(NULL, yyscanner, NULL, "illegal character");
  return TOKEN_LEX_ERROR;
}

%%<|MERGE_RESOLUTION|>--- conflicted
+++ resolved
@@ -118,114 +118,7 @@
 
 %%
 
-<<<<<<< HEAD
-"add"              return TOKEN_ADD;
-"all"              return TOKEN_ALL;
-"alter"            return TOKEN_ALTER;
-"and"              return TOKEN_AND;
-"as"               return TOKEN_AS;
-"asc"              return TOKEN_ASC;
-"ascending"        return TOKEN_ASC;
-"between"          return TOKEN_BETWEEN;
-"bigint"           return TOKEN_BIGINT;
-"bit"              return TOKEN_BIT;
-"blockproperties"  return TOKEN_BLOCKPROPERTIES;
-"bloomfilter"      return TOKEN_BLOOM_FILTER;
-"csbtree"          return TOKEN_CSB_TREE;
-"by"               return TOKEN_BY;
-"char"             return TOKEN_CHARACTER;
-"character"        return TOKEN_CHARACTER;
-"check"            return TOKEN_CHECK;
-"column"           return TOKEN_COLUMN;
-"constraint"       return TOKEN_CONSTRAINT;
-"copy"             return TOKEN_COPY;
-"create"           return TOKEN_CREATE;
-"date"             return TOKEN_DATE;
-"datetime"         return TOKEN_DATETIME;
-"decimal"          return TOKEN_DECIMAL;
-"default"          return TOKEN_DEFAULT;
-"delete"           return TOKEN_DELETE;
-"delimiter"        return TOKEN_DELIMITER;
-"desc"             return TOKEN_DESC;
-"descending"       return TOKEN_DESC;
-"distinct"         return TOKEN_DISTINCT;
-"double"           return TOKEN_DOUBLE;
-"drop"             return TOKEN_DROP;
-"escape_strings"   return TOKEN_ESCAPE_STRINGS;
-"false"            return TOKEN_FALSE;
-"first"            return TOKEN_FIRST;
-"float"            return TOKEN_FLOAT;
-"foreign"          return TOKEN_FOREIGN;
-"from"             return TOKEN_FROM;
-"full"             return TOKEN_FULL;
-"group"            return TOKEN_GROUP;
-"having"           return TOKEN_HAVING;
-"index"            return TOKEN_INDEX;
-"inner"            return TOKEN_INNER;
-"insert"           return TOKEN_INSERT;
-"int"              return TOKEN_INTEGER;
-"integer"          return TOKEN_INTEGER;
-"interval"         return TOKEN_INTERVAL;
-"into"             return TOKEN_INTO;
-"is"               return TOKEN_IS;
-"join"             return TOKEN_JOIN;
-"key"              return TOKEN_KEY;
-"last"             return TOKEN_LAST;
-"left"             return TOKEN_LEFT;
-"like"             return TOKEN_LIKE;
-"limit"            return TOKEN_LIMIT;
-"long"             return TOKEN_LONG;
-"not"              return TOKEN_NOT;
-"null"             return TOKEN_NULL;
-"nulls"            return TOKEN_NULLS;
-"off"              return TOKEN_OFF;
-"on"               return TOKEN_ON;
-"or"               return TOKEN_OR;
-"order"            return TOKEN_ORDER;
-"outer"            return TOKEN_OUTER;
-"primary"          return TOKEN_PRIMARY;
-"quit"             return TOKEN_QUIT;
-"real"             return TOKEN_REAL;
-"references"       return TOKEN_REFERENCES;
-"regexp"           return TOKEN_REGEXP;
-"right"            return TOKEN_RIGHT;
-"row_delimiter"    return TOKEN_ROW_DELIMITER;
-"select"           return TOKEN_SELECT;
-"set"              return TOKEN_SET;
-"smallint"         return TOKEN_SMALLINT;
-"table"            return TOKEN_TABLE;
-"time"             return TOKEN_TIME;
-"timestamp"        return TOKEN_TIMESTAMP;
-"true"             return TOKEN_TRUE;
-"unique"           return TOKEN_UNIQUE;
-"update"           return TOKEN_UPDATE;
-"using"            return TOKEN_USING;
-"values"           return TOKEN_VALUES;
-"varchar"          return TOKEN_VARCHAR;
-"where"            return TOKEN_WHERE;
-"with"             return TOKEN_WITH;
-"yearmonth"        return TOKEN_YEARMONTH;
-
-"="                return TOKEN_EQ;
-"!="               return TOKEN_NEQ;
-"<>"               return TOKEN_NEQ;
-"<"                return TOKEN_LT;
-">"                return TOKEN_GT;
-"<="               return TOKEN_LEQ;
-">="               return TOKEN_GEQ;
-
-[-+*/%(),.;]       return yytext[0];
-[\[\]]             return yytext[0];
-
- /**
-  * Quoted strings. Prefacing a string with an 'e' or 'E' causes escape
-  * sequences to be processed (as in PostgreSQL).
-  **/
-[eE]\' {
-  yylval->string_value_ = new quickstep::ParseString(yylloc->first_line, yylloc->first_column);
-  BEGIN(CONDITION_STRING_SINGLE_QUOTED_ESCAPED);
-}
-=======
+
 <INITIAL>{
   \\[a-zA-Z]+ {
     /* A forward slash character represents a system command. */
@@ -234,7 +127,6 @@
         yylloc->first_line, yylloc->first_column, std::string(yytext, yyleng));
     return TOKEN_COMMAND;
   }
->>>>>>> 93547dc3
 
   [^\\] {
     /* This is a SQL command. Place the char back and process normally. */
@@ -332,6 +224,7 @@
   "primary"          return TOKEN_PRIMARY;
   "quit"             return TOKEN_QUIT;
   "real"             return TOKEN_REAL;
+  "regexp"           return TOKEN_REGEXP;
   "references"       return TOKEN_REFERENCES;
   "right"            return TOKEN_RIGHT;
   "row_delimiter"    return TOKEN_ROW_DELIMITER;
