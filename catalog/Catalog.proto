--- conflicted
+++ resolved
@@ -82,7 +82,7 @@
 
 message CatalogRelationStatistics {
   optional fixed64 num_tuples = 1;
-  
+
   message NumDistinctValuesEntry {
     required int32 attr_id = 1;
     required fixed64 num_distinct_values = 2;
@@ -109,11 +109,7 @@
     optional IndexScheme index_scheme = 18;
     optional PartitionScheme partition_scheme = 19;
     optional NUMAPlacementScheme placement_scheme = 20;
-<<<<<<< HEAD
-    optional uint32 num_tuples = 21 [default = 0];
-=======
     optional CatalogRelationStatistics statistics = 21;
->>>>>>> 629f70cc
   }
 }
 
